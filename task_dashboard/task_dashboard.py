--- conflicted
+++ resolved
@@ -1,780 +1,735 @@
-"""Task Dashboard - Modern task management application built with Reflex."""
-
-import reflex as rx
-import json
-from datetime import datetime
-from typing import List, Optional, Dict, Any
-from sqlalchemy.orm import Session
-
-from rxconfig import config
-from task_dashboard.database import db_manager, TaskModel
-
-class Task(rx.Base):
-    """Task data model."""
-    id: str
-    title: str
-    description: str
-    status: str  # "todo", "in_progress", "done"
-    priority: str  # "low", "medium", "high"
-    due_date: Optional[str] = None
-    created_at: Optional[str] = None
-    updated_at: Optional[str] = None
-
-class State(rx.State):
-    """The app state for task management."""
-    
-    # Task data
-    tasks: List[Task] = []
-    
-    # Form state
-    new_task_title: str = ""
-    new_task_description: str = ""
-    new_task_priority: str = "medium"
-    new_task_due_date: str = ""
-    
-    # Filter and search
-    search_query: str = ""
-    filter_status: str = "all"
-    sort_by: str = "created_at"  # created_at, due_date, priority, title
-    sort_order: str = "desc"  # asc, desc
-    
-    # Editing state
-    editing_task: Optional[Task] = None
-    is_editing: bool = False
-    
-    # Pagination
-    items_per_page: int = 20
-    current_page: int = 1
-    
-    # UI State
-    show_add_modal: bool = False
-    continuous_add: bool = False
-    
-    # Cache for computed values
-    _computed_tasks: Dict[str, List[Task]] = {}
-    
-    def toggle_add_modal(self):
-        """Toggle the add task modal."""
-        self.show_add_modal = not self.show_add_modal
-    
-    def on_load(self):
-        """Load tasks from database when the app loads."""
-        with db_manager.get_session() as session:
-            db_tasks = session.query(TaskModel).all()
-            
-            if not db_tasks:
-                # Initialize with sample data if database is empty
-                sample_tasks = [
-                    TaskModel(
-                        title="Design new dashboard",
-                        description="Create wireframes and mockups for the new dashboard",
-                        status="in_progress",
-                        priority="high",
-                        due_date="2024-12-25"
-                    ),
-                    TaskModel(
-                        title="Implement user authentication",
-                        description="Add login and registration functionality",
-                        status="todo",
-                        priority="medium",
-                        due_date="2024-12-28"
-                    ),
-                    TaskModel(
-                        title="Write documentation",
-                        description="Document API endpoints and usage examples",
-                        status="done",
-                        priority="low",
-                        due_date="2024-12-20"
-                    ),
-                ]
-                
-                session.add_all(sample_tasks)
-                session.commit()
-                db_tasks = sample_tasks
-            
-            self.tasks = [
-                Task(
-                    id=str(task.id),
-                    title=task.title,
-                    description=task.description,
-                    status=task.status,
-                    priority=task.priority,
-                    due_date=task.due_date,
-                    created_at=task.created_at.isoformat() if task.created_at else None,
-                    updated_at=task.updated_at.isoformat() if task.updated_at else None
-                )
-                for task in db_tasks
-            ]
-
-    def add_task(self):
-        """Add a new task to database."""
-        if not self.new_task_title.strip():
-            return
-            
-        with db_manager.get_session() as session:
-            new_db_task = TaskModel(
-                title=self.new_task_title.strip(),
-                description=self.new_task_description.strip(),
-                status="todo",
-                priority=self.new_task_priority,
-                due_date=self.new_task_due_date if self.new_task_due_date else None
-            )
-            session.add(new_db_task)
-            session.commit()
-            
-            new_task = Task(
-                id=str(new_db_task.id),
-                title=new_db_task.title,
-                description=new_db_task.description,
-                status=new_db_task.status,
-                priority=new_db_task.priority,
-                due_date=new_db_task.due_date,
-                created_at=new_db_task.created_at.isoformat() if new_db_task.created_at else None,
-                updated_at=new_db_task.updated_at.isoformat() if new_db_task.updated_at else None
-            )
-            
-            self.tasks.append(new_task)
-            
-            if not self.continuous_add:
-                self.show_add_modal = False
-                self.reset_form()
-    
-    def reset_form(self):
-        """Reset the create task form."""
-        self.new_task_title = ""
-        self.new_task_description = ""
-        self.new_task_priority = "medium"
-        self.new_task_due_date = ""
-    
-    def set_due_date_today(self):
-        """Set due date to today."""
-        from datetime import datetime
-        self.new_task_due_date = datetime.now().strftime("%Y-%m-%d")
-    
-    def set_due_date_tomorrow(self):
-        """Set due date to tomorrow."""
-        from datetime import datetime, timedelta
-        tomorrow = datetime.now() + timedelta(days=1)
-        self.new_task_due_date = tomorrow.strftime("%Y-%m-%d")
-    
-    def set_due_date_next_week(self):
-        """Set due date to next week."""
-        from datetime import datetime, timedelta
-        next_week = datetime.now() + timedelta(days=7)
-        self.new_task_due_date = next_week.strftime("%Y-%m-%d")
-    
-    def update_task_status(self, task_id: str, new_status: str):
-        """Update task status in database."""
-        with db_manager.get_session() as session:
-            db_task = session.query(TaskModel).filter(TaskModel.id == int(task_id)).first()
-            if db_task:
-                db_task.status = new_status
-                db_task.updated_at = datetime.utcnow()
-                session.commit()
-                
-                # Update in-memory state
-                for task in self.tasks:
-                    if task.id == task_id:
-                        task.status = new_status
-                        task.updated_at = db_task.updated_at.isoformat()
-                        break
-    
-    def delete_task(self, task_id: str):
-        """Delete a task from database."""
-        with db_manager.get_session() as session:
-            db_task = session.query(TaskModel).filter(TaskModel.id == int(task_id)).first()
-            if db_task:
-                session.delete(db_task)
-                session.commit()
-                
-                # Remove from in-memory state
-                self.tasks = [task for task in self.tasks if task.id != task_id]
-    
-    def edit_task(self, task: Task):
-        """Start editing a task."""
-        self.editing_task = task
-        self.is_editing = True
-        self.new_task_title = task.title
-        self.new_task_description = task.description
-        self.new_task_priority = task.priority
-        self.new_task_due_date = task.due_date or ""
-    
-    def update_task(self):
-        """Update an existing task in database."""
-        if not self.editing_task or not self.new_task_title.strip():
-            return
-            
-        with db_manager.get_session() as session:
-            db_task = session.query(TaskModel).filter(
-                TaskModel.id == int(self.editing_task.id)
-            ).first()
-            
-            if db_task:
-                db_task.title = self.new_task_title.strip()
-                db_task.description = self.new_task_description.strip()
-                db_task.priority = self.new_task_priority
-                db_task.due_date = self.new_task_due_date if self.new_task_due_date else None
-                db_task.updated_at = datetime.utcnow()
-                session.commit()
-                
-                # Update in-memory state
-                for task in self.tasks:
-                    if task.id == self.editing_task.id:
-                        task.title = db_task.title
-                        task.description = db_task.description
-                        task.priority = db_task.priority
-                        task.due_date = db_task.due_date
-                        task.updated_at = db_task.updated_at.isoformat()
-                        break
-        
-        self.reset_form()
-        self.is_editing = False
-        self.editing_task = None
-        self.show_add_modal = False
-    
-    def cancel_edit(self):
-        """Cancel editing."""
-        self.reset_form()
-        self.is_editing = False
-        self.editing_task = None
-        self.show_add_modal = False
-    
-    
-    @rx.var
-    def filtered_tasks(self) -> List[Task]:
-        """Get filtered and sorted tasks."""
-        # Filter tasks
-        filtered = self.tasks
-        
-        if self.search_query:
-            query = self.search_query.lower()
-            filtered = [task for task in filtered 
-                       if query in task.title.lower() or query in task.description.lower()]
-        
-        # When filter_status is "all", show all tasks regardless of status
-        if self.filter_status != "all":
-            filtered = [task for task in filtered if task.status == self.filter_status]
-        
-        # Sort tasks
-        def sort_key(task):
-            if self.sort_by == "priority":
-                priority_order = {"high": 3, "medium": 2, "low": 1}
-                return priority_order.get(task.priority, 0)
-            elif self.sort_by == "due_date":
-                return task.due_date or "9999-12-31"
-            elif self.sort_by == "title":
-                return task.title.lower()
-            else:  # created_at
-                return task.created_at or ""
-        
-        filtered.sort(key=sort_key, reverse=(self.sort_order == "desc"))
-        
-        return filtered
-    
-    @rx.var
-    def total_tasks(self) -> int:
-        """Get total number of tasks."""
-        return len(self.tasks)
-    
-    @rx.var
-    def todo_count(self) -> int:
-        """Get todo count."""
-        return len([t for t in self.tasks if t.status == "todo"])
-    
-    @rx.var
-    def in_progress_count(self) -> int:
-        """Get in progress count."""
-        return len([t for t in self.tasks if t.status == "in_progress"])
-    
-    @rx.var
-    def done_count(self) -> int:
-        """Get done count."""
-        return len([t for t in self.tasks if t.status == "done"])
-    
-    @rx.var
-    def completion_rate(self) -> int:
-        """Get completion rate."""
-        total = len(self.tasks)
-        done = len([t for t in self.tasks if t.status == "done"])
-        return int(done / total * 100) if total > 0 else 0
-    
-    @rx.var
-    def high_priority_count(self) -> int:
-        """Get high priority count."""
-        return len([t for t in self.tasks if t.priority == "high"])
-    
-    @rx.var
-    def medium_priority_count(self) -> int:
-        """Get medium priority count."""
-        return len([t for t in self.tasks if t.priority == "medium"])
-    
-    @rx.var
-    def low_priority_count(self) -> int:
-        """Get low priority count."""
-        return len([t for t in self.tasks if t.priority == "low"])
-    
-    @rx.var
-    def tasks_by_status(self) -> Dict[str, List[Task]]:
-        """Get tasks grouped by status for efficient rendering."""
-        return {
-            "todo": [task for task in self.filtered_tasks if task.status == "todo"],
-            "in_progress": [task for task in self.filtered_tasks if task.status == "in_progress"],
-            "done": [task for task in self.filtered_tasks if task.status == "done"]
-        }
-
-def task_item(task: Task) -> rx.Component:
-    """Individual task item component."""
-    priority_color = rx.match(
-        task.priority,
-        ("low", "blue"),
-        ("medium", "yellow"),
-        ("high", "red"),
-        "gray"
-    )
-    
-    return rx.card(
-        rx.vstack(
-            rx.hstack(
-                rx.text(task.title, font_weight="bold", class_name="truncate text-gray-900 dark:text-white"),
-                rx.badge(task.priority.upper(), color_scheme=priority_color, size="1"),
-                justify="between",
-                align="center",
-                width="100%"
-            ),
-            rx.text(task.description, size="2", class_name="line-clamp-2 text-gray-600 dark:text-gray-400"),
-            rx.hstack(
-                rx.cond(
-                    task.due_date != "",
-                    rx.text(f"Due: {task.due_date}", size="1", class_name="text-gray-500 dark:text-gray-400"),
-                    rx.text("No due date", size="1", class_name="text-gray-500 dark:text-gray-400")
-                ),
-                rx.cond(
-                    task.created_at != "",
-                    rx.text(f"Created: {task.created_at[:10]}", size="1", class_name="text-gray-500 dark:text-gray-400"),
-                    rx.text("")
-                ),
-                spacing="2"
-            ),
-            rx.hstack(
-                rx.select(
-                    ["todo", "in_progress", "done"],
-                    default_value=task.status,
-                    on_change=lambda value: State.update_task_status(task.id, value),
-                    size="1",
-                    width="100px"
-                ),
-                rx.button(
-                    "Edit",
-                    on_click=lambda: [State.edit_task(task), State.toggle_add_modal()],
-                    size="1",
-                    variant="soft"
-                ),
-                rx.button(
-                    "Delete",
-                    on_click=lambda: State.delete_task(task.id),
-                    size="1",
-                    variant="soft",
-                    color_scheme="red"
-                ),
-                spacing="2"
-            ),
-            spacing="2",
-            width="100%"
-        ),
-        class_name="hover:shadow-md transition-shadow duration-200"
-    )
-
-
-def add_task_modal() -> rx.Component:
-    """Modern modal dialog for adding/editing tasks with refined design."""
-    return rx.dialog.root(
-        rx.dialog.content(
-            rx.vstack(
-                # Modern header with gradient
-                rx.dialog.title(
-                    rx.cond(State.is_editing, "Edit Task", "Add New Task"),
-                    class_name="text-2xl font-semibold bg-gradient-to-r from-blue-600 to-purple-600 bg-clip-text text-transparent mb-6 dark:from-blue-400 dark:to-purple-400"
-                ),
-                
-                # Modern form container
-                rx.vstack(
-                    # Title with compact styling
-                    rx.vstack(
-                        rx.text("Title", 
-                               class_name="text-sm font-medium text-gray-700 dark:text-gray-300 mb-1"),
-                        rx.input(
-                            placeholder="Task title...",
-                            value=State.new_task_title,
-                            on_change=State.set_new_task_title,
-                            class_name="w-full px-3 py-2.5 border-0 bg-gray-50 dark:bg-gray-700 dark:text-white rounded-lg focus:outline-none focus:ring-1 focus:ring-blue-500 focus:bg-white dark:focus:bg-gray-600 transition-all duration-200 placeholder-gray-400 dark:placeholder-gray-500"
-                        ),
-                        spacing="1",
-                        align_items="start"
-                    ),
-                    
-                    # Description with compact styling
-                    rx.vstack(
-                        rx.text("Description", 
-                               class_name="text-sm font-medium text-gray-700 dark:text-gray-300 mb-1"),
-                        rx.text_area(
-                            placeholder="Add details...",
-                            value=State.new_task_description,
-                            on_change=State.set_new_task_description,
-                            rows="2",
-                            class_name="w-full px-3 py-2.5 border-0 bg-gray-50 dark:bg-gray-700 dark:text-white rounded-lg focus:outline-none focus:ring-1 focus:ring-blue-500 focus:bg-white dark:focus:bg-gray-600 transition-all duration-200 resize-none placeholder-gray-400 dark:placeholder-gray-500"
-                        ),
-                        spacing="1",
-                        align_items="start"
-                    ),
-                    
-                    # Priority and Due Date with compact layout
-                    rx.hstack(
-                        rx.vstack(
-                            rx.text("Priority", 
-                                   class_name="text-sm font-medium text-gray-700 dark:text-gray-300 mb-1"),
-                            rx.select(
-                                ["low", "medium", "high"],
-                                value=State.new_task_priority,
-                                on_change=State.set_new_task_priority,
-                                class_name="w-full bg-gray-50 dark:bg-gray-700 dark:text-white rounded-lg border-0 px-3 py-2 h-10 focus:outline-none focus:ring-1 focus:ring-blue-500 transition-all duration-200"
-                            ),
-                            spacing="1",
-                            width="100%",
-                            align_items="start"
-                        ),
-                        rx.vstack(
-                            rx.text("Due Date", 
-                                   class_name="text-sm font-medium text-gray-700 dark:text-gray-300 mb-1"),
-                            rx.hstack(
-                                rx.input(
-                                    type="date",
-                                    value=State.new_task_due_date,
-                                    on_change=State.set_new_task_due_date,
-                                    class_name="w-full px-3 py-2 border-0 bg-gray-50 dark:bg-gray-700 dark:text-white rounded-lg focus:outline-none focus:ring-1 focus:ring-blue-500 focus:bg-white dark:focus:bg-gray-600 transition-all duration-200 h-10 text-sm"
-                                ),
-                                rx.button(
-                                    "Clear",
-                                    on_click=State.set_new_task_due_date(""),
-                                    variant="ghost",
-                                    size="1",
-                                    class_name="text-gray-500 hover:text-gray-700 dark:text-gray-400 dark:hover:text-gray-200 px-2 h-10 flex items-center text-sm"
-                                ),
-                                spacing="1",
-                                width="100%"
-                            ),
-                            # Quick selection buttons
-                            rx.hstack(
-                                rx.button(
-                                    "Today",
-                                    on_click=State.set_due_date_today,
-                                    size="1",
-                                    variant="soft",
-                                    class_name="text-xs px-2 py-1 h-6"
-                                ),
-                                rx.button(
-                                    "Tomorrow",
-                                    on_click=State.set_due_date_tomorrow,
-                                    size="1",
-                                    variant="soft",
-                                    class_name="text-xs px-2 py-1 h-6"
-                                ),
-                                rx.button(
-                                    "Next Week",
-                                    on_click=State.set_due_date_next_week,
-                                    size="1",
-                                    variant="soft",
-                                    class_name="text-xs px-2 py-1 h-6"
-                                ),
-                                spacing="1",
-                                width="100%"
-                            ),
-                            spacing="1",
-                            width="100%",
-                            align_items="start"
-                        ),
-                        spacing="3"
-                    ),
-                    
-                    spacing="4",
-                    align_items="stretch"
-                ),
-                
-                # Compact continuous add option
-                rx.hstack(
-                    rx.checkbox(
-                        "Keep adding",
-                        checked=State.continuous_add,
-                        on_change=State.set_continuous_add,
-                        class_name="text-sm text-gray-600 dark:text-gray-400"
-                    ),
-                    spacing="2"
-                ),
-                
-                # Compact action buttons
-                rx.hstack(
-                    rx.dialog.close(
-                        rx.button(
-                            "Cancel",
-                            variant="ghost",
-                            on_click=lambda: State.cancel_edit(),
-                            class_name="px-4 py-2 text-sm font-semibold text-gray-600 hover:text-gray-800 dark:text-gray-300 dark:hover:text-gray-100 hover:bg-gray-100 dark:hover:bg-gray-700 rounded-lg transition-all duration-200"
-                        )
-                    ),
-                    rx.dialog.close(
-                        rx.button(
-                            rx.cond(State.is_editing, "Save", "Create"),
-                            on_click=lambda: rx.cond(
-                                State.is_editing,
-                                State.update_task(),
-                                State.add_task()
-                            ),
-                            class_name="px-4 py-2 text-sm font-semibold text-white bg-gradient-to-r from-blue-600 to-purple-600 hover:from-blue-700 hover:to-purple-700 rounded-lg transition-all duration-200 shadow-md"
-                        )
-                    ),
-                    spacing="2",
-                    justify="end",
-                    width="100%"
-                ),
-                
-                spacing="4",
-                class_name="w-full max-w-sm"
-            ),
-            class_name="bg-white dark:bg-gray-800 rounded-xl shadow-lg border-0 p-4 max-w-sm"
-        ),
-        open=State.show_add_modal
-    )
-
-def theme_toggle() -> rx.Component:
-    """Theme toggle button component."""
-    return rx.color_mode.button(
-        variant="ghost",
-        size="2",
-        class_name="rounded-full p-2 hover:bg-gray-100 dark:hover:bg-gray-800 transition-colors"
-    )
-
-def index() -> rx.Component:
-    return rx.fragment(
-        rx.container(
-            rx.vstack(
-                # Header with logo and theme toggle
-                rx.hstack(
-                    rx.hstack(
-                        rx.icon("clipboard-list", class_name="w-8 h-8 text-blue-600"),
-                        rx.heading("Task Dashboard", size="8", class_name="font-bold text-gray-900"),
-                        spacing="3",
-                        align="center"
-                    ),
-                    theme_toggle(),
-                    justify="between",
-                    align="center",
-                    width="100%",
-                    class_name="mb-6"
-                ),
-                
-                # Stats cards
-                rx.grid(
-                    rx.card(
-                        rx.vstack(
-<<<<<<< HEAD
-                            rx.text("Total Tasks", size="2", class_name="text-gray-500 dark:text-gray-400"),
-                            rx.text(State.total_tasks, size="6", weight="bold", color="blue"),
-                            rx.text(f"{State.completion_rate}% complete", size="1", class_name="text-gray-500 dark:text-gray-400"),
-=======
-                            rx.text("Total Tasks", size="2", color="gray"),
-                            rx.text(State.total_tasks, size="6", weight="bold", color="blue"),
-                            rx.text(f"{State.completion_rate}% complete", size="1", color="gray"),
->>>>>>> ece913be
-                            spacing="1"
-                        ),
-                        padding="4"
-                    ),
-                    rx.card(
-                        rx.vstack(
-<<<<<<< HEAD
-                            rx.text("To Do", size="2", class_name="text-gray-500 dark:text-gray-400"),
-=======
-                            rx.text("To Do", size="2", color="gray"),
->>>>>>> ece913be
-                            rx.text(State.todo_count, size="6", weight="bold", color="orange"),
-                            spacing="1"
-                        ),
-                        padding="4"
-                    ),
-                    rx.card(
-                        rx.vstack(
-<<<<<<< HEAD
-                            rx.text("In Progress", size="2", class_name="text-gray-500 dark:text-gray-400"),
-=======
-                            rx.text("In Progress", size="2", color="gray"),
->>>>>>> ece913be
-                            rx.text(State.in_progress_count, size="6", weight="bold", color="yellow"),
-                            spacing="1"
-                        ),
-                        padding="4"
-                    ),
-                    rx.card(
-                        rx.vstack(
-<<<<<<< HEAD
-                            rx.text("Done", size="2", class_name="text-gray-500 dark:text-gray-400"),
-=======
-                            rx.text("Done", size="2", color="gray"),
->>>>>>> ece913be
-                            rx.text(State.done_count, size="6", weight="bold", color="green"),
-                            spacing="1"
-                        ),
-                        padding="4"
-                    ),
-                    columns="4",
-                    spacing="4",
-                    class_name="grid-cols-2 md:grid-cols-4 mb-6"
-                ),
-                
-                # Search and Filter Controls with Add Task Button
-                rx.card(
-                    rx.hstack(
-                        rx.input(
-                            placeholder="Search tasks...",
-                            value=State.search_query,
-                            on_change=State.set_search_query,
-                            width="300px",
-                            class_name="border-gray-300 dark:border-gray-600 focus:border-blue-500 focus:ring-2 focus:ring-blue-200 transition-all duration-200 bg-white dark:bg-gray-700 dark:text-white"
-                        ),
-                        rx.select(
-                            ["all", "todo", "in_progress", "done"],
-                            placeholder="Filter by status",
-                            value=State.filter_status,
-                            on_change=State.set_filter_status,
-                            width="150px",
-                            class_name="border-gray-300 dark:border-gray-600 focus:border-blue-500 focus:ring-2 focus:ring-blue-200 transition-all duration-200 bg-white dark:bg-gray-700 dark:text-white"
-                        ),
-                        rx.select(
-                            ["created_at", "due_date", "priority", "title"],
-                            placeholder="Sort by",
-                            value=State.sort_by,
-                            on_change=State.set_sort_by,
-                            width="150px",
-                            class_name="border-gray-300 dark:border-gray-600 focus:border-blue-500 focus:ring-2 focus:ring-blue-200 transition-all duration-200 bg-white dark:bg-gray-700 dark:text-white"
-                        ),
-                        rx.select(
-                            ["asc", "desc"],
-                            placeholder="Order",
-                            value=State.sort_order,
-                            on_change=State.set_sort_order,
-                            width="100px",
-                            class_name="border-gray-300 dark:border-gray-600 focus:border-blue-500 focus:ring-2 focus:ring-blue-200 transition-all duration-200 bg-white dark:bg-gray-700 dark:text-white"
-                        ),
-                        rx.button(
-                            "+ Add Task",
-                            on_click=State.toggle_add_modal,
-                            color_scheme="blue",
-                            size="2",
-                            variant="surface",
-                            class_name="font-medium transition-all duration-200 hover:scale-105"
-                        ),
-                        spacing="4",
-                        align="center",
-                        class_name="flex-wrap"
-                    ),
-<<<<<<< HEAD
-                    class_name="bg-white dark:bg-gray-800 border-0 shadow-sm hover:shadow-md transition-all duration-200 mb-6"
-=======
-                    class_name="bg-white dark:bg-gray-800 border border-gray-200 dark:border-gray-700 shadow-sm hover:shadow-md transition-all duration-200 mb-6"
->>>>>>> ece913be
-                ),
-            
-                # Task columns
-                rx.grid(
-                    rx.vstack(
-<<<<<<< HEAD
-                        rx.heading("To Do", size="5", class_name="text-gray-900 dark:text-white"),
-                        rx.text(f"({State.todo_count} tasks)", size="2", class_name="text-gray-500 dark:text-gray-400"),
-=======
-                        rx.heading("To Do", size="5"),
-                        rx.text(f"({State.todo_count} tasks)", size="2", color="gray"),
->>>>>>> ece913be
-                        rx.foreach(
-                            State.tasks_by_status["todo"],
-                            task_item
-                        ),
-                        spacing="2",
-                        width="100%",
-                        align_items="stretch"
-                    ),
-                    rx.vstack(
-<<<<<<< HEAD
-                        rx.heading("In Progress", size="5", class_name="text-gray-900 dark:text-white"),
-                        rx.text(f"({State.in_progress_count} tasks)", size="2", class_name="text-gray-500 dark:text-gray-400"),
-=======
-                        rx.heading("In Progress", size="5"),
-                        rx.text(f"({State.in_progress_count} tasks)", size="2", color="gray"),
->>>>>>> ece913be
-                        rx.foreach(
-                            State.tasks_by_status["in_progress"],
-                            task_item
-                        ),
-                        spacing="2",
-                        width="100%",
-                        align_items="stretch"
-                    ),
-                    rx.vstack(
-<<<<<<< HEAD
-                        rx.heading("Done", size="5", class_name="text-gray-900 dark:text-white"),
-                        rx.text(f"({State.done_count} tasks)", size="2", class_name="text-gray-500 dark:text-gray-400"),
-=======
-                        rx.heading("Done", size="5"),
-                        rx.text(f"({State.done_count} tasks)", size="2", color="gray"),
->>>>>>> ece913be
-                        rx.foreach(
-                            State.tasks_by_status["done"],
-                            task_item
-                        ),
-                        spacing="2",
-                        width="100%",
-                        align_items="stretch"
-                    ),
-                    columns="3",
-                    spacing="4",
-                    width="100%",
-                    class_name="grid-cols-1 md:grid-cols-3"
-                ),
-                
-                rx.cond(
-                    State.filtered_tasks.length() == 0,
-                    rx.card(
-<<<<<<< HEAD
-                        rx.text("No tasks found", text_align="center", class_name="text-gray-500 dark:text-gray-400"),
-=======
-                        rx.text("No tasks found", text_align="center", color="gray"),
->>>>>>> ece913be
-                        padding="8"
-                    )
-                ),
-                
-                spacing="4",
-                padding="4",
-                width="100%"
-            ),
-            max_width="1200px",
-            margin="auto"
-        ),
-        add_task_modal()
-    )
-
-from task_dashboard.api import api_app
-
-<<<<<<< HEAD
-app = rx.App(
-    theme=rx.theme(
-        accent_color="blue",
-        has_background=True,
-        radius="large",
-        scaling="100%",
-    )
-)
-=======
-app = rx.App(theme=rx.theme(accent_color="blue"))
->>>>>>> ece913be
-app.add_page(index, title="Task Dashboard", on_load=State.on_load)
-
-# Mount the FastAPI app for RESTful API endpoints
-app._cached_fastapi_app = api_app
+"""Task Dashboard - Modern task management application built with Reflex."""
+
+import reflex as rx
+import json
+from datetime import datetime
+from typing import List, Optional, Dict, Any
+from sqlalchemy.orm import Session
+
+from rxconfig import config
+from task_dashboard.database import db_manager, TaskModel
+
+class Task(rx.Base):
+    """Task data model."""
+    id: str
+    title: str
+    description: str
+    status: str  # "todo", "in_progress", "done"
+    priority: str  # "low", "medium", "high"
+    due_date: Optional[str] = None
+    created_at: Optional[str] = None
+    updated_at: Optional[str] = None
+
+class State(rx.State):
+    """The app state for task management."""
+    
+    # Task data
+    tasks: List[Task] = []
+    
+    # Form state
+    new_task_title: str = ""
+    new_task_description: str = ""
+    new_task_priority: str = "medium"
+    new_task_due_date: str = ""
+    
+    # Filter and search
+    search_query: str = ""
+    filter_status: str = "all"
+    sort_by: str = "created_at"  # created_at, due_date, priority, title
+    sort_order: str = "desc"  # asc, desc
+    
+    # Editing state
+    editing_task: Optional[Task] = None
+    is_editing: bool = False
+    
+    # Pagination
+    items_per_page: int = 20
+    current_page: int = 1
+    
+    # UI State
+    show_add_modal: bool = False
+    continuous_add: bool = False
+    
+    # Cache for computed values
+    _computed_tasks: Dict[str, List[Task]] = {}
+    
+    def toggle_add_modal(self):
+        """Toggle the add task modal."""
+        self.show_add_modal = not self.show_add_modal
+    
+    def on_load(self):
+        """Load tasks from database when the app loads."""
+        with db_manager.get_session() as session:
+            db_tasks = session.query(TaskModel).all()
+            
+            if not db_tasks:
+                # Initialize with sample data if database is empty
+                sample_tasks = [
+                    TaskModel(
+                        title="Design new dashboard",
+                        description="Create wireframes and mockups for the new dashboard",
+                        status="in_progress",
+                        priority="high",
+                        due_date="2024-12-25"
+                    ),
+                    TaskModel(
+                        title="Implement user authentication",
+                        description="Add login and registration functionality",
+                        status="todo",
+                        priority="medium",
+                        due_date="2024-12-28"
+                    ),
+                    TaskModel(
+                        title="Write documentation",
+                        description="Document API endpoints and usage examples",
+                        status="done",
+                        priority="low",
+                        due_date="2024-12-20"
+                    ),
+                ]
+                
+                session.add_all(sample_tasks)
+                session.commit()
+                db_tasks = sample_tasks
+            
+            self.tasks = [
+                Task(
+                    id=str(task.id),
+                    title=task.title,
+                    description=task.description,
+                    status=task.status,
+                    priority=task.priority,
+                    due_date=task.due_date,
+                    created_at=task.created_at.isoformat() if task.created_at else None,
+                    updated_at=task.updated_at.isoformat() if task.updated_at else None
+                )
+                for task in db_tasks
+            ]
+
+    def add_task(self):
+        """Add a new task to database."""
+        if not self.new_task_title.strip():
+            return
+            
+        with db_manager.get_session() as session:
+            new_db_task = TaskModel(
+                title=self.new_task_title.strip(),
+                description=self.new_task_description.strip(),
+                status="todo",
+                priority=self.new_task_priority,
+                due_date=self.new_task_due_date if self.new_task_due_date else None
+            )
+            session.add(new_db_task)
+            session.commit()
+            
+            new_task = Task(
+                id=str(new_db_task.id),
+                title=new_db_task.title,
+                description=new_db_task.description,
+                status=new_db_task.status,
+                priority=new_db_task.priority,
+                due_date=new_db_task.due_date,
+                created_at=new_db_task.created_at.isoformat() if new_db_task.created_at else None,
+                updated_at=new_db_task.updated_at.isoformat() if new_db_task.updated_at else None
+            )
+            
+            self.tasks.append(new_task)
+            
+            if not self.continuous_add:
+                self.show_add_modal = False
+                self.reset_form()
+    
+    def reset_form(self):
+        """Reset the create task form."""
+        self.new_task_title = ""
+        self.new_task_description = ""
+        self.new_task_priority = "medium"
+        self.new_task_due_date = ""
+    
+    def set_due_date_today(self):
+        """Set due date to today."""
+        from datetime import datetime
+        self.new_task_due_date = datetime.now().strftime("%Y-%m-%d")
+    
+    def set_due_date_tomorrow(self):
+        """Set due date to tomorrow."""
+        from datetime import datetime, timedelta
+        tomorrow = datetime.now() + timedelta(days=1)
+        self.new_task_due_date = tomorrow.strftime("%Y-%m-%d")
+    
+    def set_due_date_next_week(self):
+        """Set due date to next week."""
+        from datetime import datetime, timedelta
+        next_week = datetime.now() + timedelta(days=7)
+        self.new_task_due_date = next_week.strftime("%Y-%m-%d")
+    
+    def update_task_status(self, task_id: str, new_status: str):
+        """Update task status in database."""
+        with db_manager.get_session() as session:
+            db_task = session.query(TaskModel).filter(TaskModel.id == int(task_id)).first()
+            if db_task:
+                db_task.status = new_status
+                db_task.updated_at = datetime.utcnow()
+                session.commit()
+                
+                # Update in-memory state
+                for task in self.tasks:
+                    if task.id == task_id:
+                        task.status = new_status
+                        task.updated_at = db_task.updated_at.isoformat()
+                        break
+    
+    def delete_task(self, task_id: str):
+        """Delete a task from database."""
+        with db_manager.get_session() as session:
+            db_task = session.query(TaskModel).filter(TaskModel.id == int(task_id)).first()
+            if db_task:
+                session.delete(db_task)
+                session.commit()
+                
+                # Remove from in-memory state
+                self.tasks = [task for task in self.tasks if task.id != task_id]
+    
+    def edit_task(self, task: Task):
+        """Start editing a task."""
+        self.editing_task = task
+        self.is_editing = True
+        self.new_task_title = task.title
+        self.new_task_description = task.description
+        self.new_task_priority = task.priority
+        self.new_task_due_date = task.due_date or ""
+    
+    def update_task(self):
+        """Update an existing task in database."""
+        if not self.editing_task or not self.new_task_title.strip():
+            return
+            
+        with db_manager.get_session() as session:
+            db_task = session.query(TaskModel).filter(
+                TaskModel.id == int(self.editing_task.id)
+            ).first()
+            
+            if db_task:
+                db_task.title = self.new_task_title.strip()
+                db_task.description = self.new_task_description.strip()
+                db_task.priority = self.new_task_priority
+                db_task.due_date = self.new_task_due_date if self.new_task_due_date else None
+                db_task.updated_at = datetime.utcnow()
+                session.commit()
+                
+                # Update in-memory state
+                for task in self.tasks:
+                    if task.id == self.editing_task.id:
+                        task.title = db_task.title
+                        task.description = db_task.description
+                        task.priority = db_task.priority
+                        task.due_date = db_task.due_date
+                        task.updated_at = db_task.updated_at.isoformat()
+                        break
+        
+        self.reset_form()
+        self.is_editing = False
+        self.editing_task = None
+        self.show_add_modal = False
+    
+    def cancel_edit(self):
+        """Cancel editing."""
+        self.reset_form()
+        self.is_editing = False
+        self.editing_task = None
+        self.show_add_modal = False
+    
+    
+    @rx.var
+    def filtered_tasks(self) -> List[Task]:
+        """Get filtered and sorted tasks."""
+        # Filter tasks
+        filtered = self.tasks
+        
+        if self.search_query:
+            query = self.search_query.lower()
+            filtered = [task for task in filtered 
+                       if query in task.title.lower() or query in task.description.lower()]
+        
+        # When filter_status is "all", show all tasks regardless of status
+        if self.filter_status != "all":
+            filtered = [task for task in filtered if task.status == self.filter_status]
+        
+        # Sort tasks
+        def sort_key(task):
+            if self.sort_by == "priority":
+                priority_order = {"high": 3, "medium": 2, "low": 1}
+                return priority_order.get(task.priority, 0)
+            elif self.sort_by == "due_date":
+                return task.due_date or "9999-12-31"
+            elif self.sort_by == "title":
+                return task.title.lower()
+            else:  # created_at
+                return task.created_at or ""
+        
+        filtered.sort(key=sort_key, reverse=(self.sort_order == "desc"))
+        
+        return filtered
+    
+    @rx.var
+    def total_tasks(self) -> int:
+        """Get total number of tasks."""
+        return len(self.tasks)
+    
+    @rx.var
+    def todo_count(self) -> int:
+        """Get todo count."""
+        return len([t for t in self.tasks if t.status == "todo"])
+    
+    @rx.var
+    def in_progress_count(self) -> int:
+        """Get in progress count."""
+        return len([t for t in self.tasks if t.status == "in_progress"])
+    
+    @rx.var
+    def done_count(self) -> int:
+        """Get done count."""
+        return len([t for t in self.tasks if t.status == "done"])
+    
+    @rx.var
+    def completion_rate(self) -> int:
+        """Get completion rate."""
+        total = len(self.tasks)
+        done = len([t for t in self.tasks if t.status == "done"])
+        return int(done / total * 100) if total > 0 else 0
+    
+    @rx.var
+    def high_priority_count(self) -> int:
+        """Get high priority count."""
+        return len([t for t in self.tasks if t.priority == "high"])
+    
+    @rx.var
+    def medium_priority_count(self) -> int:
+        """Get medium priority count."""
+        return len([t for t in self.tasks if t.priority == "medium"])
+    
+    @rx.var
+    def low_priority_count(self) -> int:
+        """Get low priority count."""
+        return len([t for t in self.tasks if t.priority == "low"])
+    
+    @rx.var
+    def tasks_by_status(self) -> Dict[str, List[Task]]:
+        """Get tasks grouped by status for efficient rendering."""
+        return {
+            "todo": [task for task in self.filtered_tasks if task.status == "todo"],
+            "in_progress": [task for task in self.filtered_tasks if task.status == "in_progress"],
+            "done": [task for task in self.filtered_tasks if task.status == "done"]
+        }
+
+def task_item(task: Task) -> rx.Component:
+    """Individual task item component."""
+    priority_color = rx.match(
+        task.priority,
+        ("low", "blue"),
+        ("medium", "yellow"),
+        ("high", "red"),
+        "gray"
+    )
+    
+    return rx.card(
+        rx.vstack(
+            rx.hstack(
+                rx.text(task.title, font_weight="bold", class_name="truncate text-gray-900 dark:text-white"),
+                rx.badge(task.priority.upper(), color_scheme=priority_color, size="1"),
+                justify="between",
+                align="center",
+                width="100%"
+            ),
+            rx.text(task.description, size="2", class_name="line-clamp-2 text-gray-600 dark:text-gray-400"),
+            rx.hstack(
+                rx.cond(
+                    task.due_date != "",
+                    rx.text(f"Due: {task.due_date}", size="1", class_name="text-gray-500 dark:text-gray-400"),
+                    rx.text("No due date", size="1", class_name="text-gray-500 dark:text-gray-400")
+                ),
+                rx.cond(
+                    task.created_at != "",
+                    rx.text(f"Created: {task.created_at[:10]}", size="1", class_name="text-gray-500 dark:text-gray-400"),
+                    rx.text("")
+                ),
+                spacing="2"
+            ),
+            rx.hstack(
+                rx.select(
+                    ["todo", "in_progress", "done"],
+                    default_value=task.status,
+                    on_change=lambda value: State.update_task_status(task.id, value),
+                    size="1",
+                    width="100px"
+                ),
+                rx.button(
+                    "Edit",
+                    on_click=lambda: [State.edit_task(task), State.toggle_add_modal()],
+                    size="1",
+                    variant="soft"
+                ),
+                rx.button(
+                    "Delete",
+                    on_click=lambda: State.delete_task(task.id),
+                    size="1",
+                    variant="soft",
+                    color_scheme="red"
+                ),
+                spacing="2"
+            ),
+            spacing="2",
+            width="100%"
+        ),
+        class_name="hover:shadow-md transition-shadow duration-200"
+    )
+
+
+def add_task_modal() -> rx.Component:
+    """Modern modal dialog for adding/editing tasks with refined design."""
+    return rx.dialog.root(
+        rx.dialog.content(
+            rx.vstack(
+                # Modern header with gradient
+                rx.dialog.title(
+                    rx.cond(State.is_editing, "Edit Task", "Add New Task"),
+                    class_name="text-2xl font-semibold bg-gradient-to-r from-blue-600 to-purple-600 bg-clip-text text-transparent mb-6 dark:from-blue-400 dark:to-purple-400"
+                ),
+                
+                # Modern form container
+                rx.vstack(
+                    # Title with compact styling
+                    rx.vstack(
+                        rx.text("Title", 
+                               class_name="text-sm font-medium text-gray-700 dark:text-gray-300 mb-1"),
+                        rx.input(
+                            placeholder="Task title...",
+                            value=State.new_task_title,
+                            on_change=State.set_new_task_title,
+                            class_name="w-full px-3 py-2.5 border-0 bg-gray-50 dark:bg-gray-700 dark:text-white rounded-lg focus:outline-none focus:ring-1 focus:ring-blue-500 focus:bg-white dark:focus:bg-gray-600 transition-all duration-200 placeholder-gray-400 dark:placeholder-gray-500"
+                        ),
+                        spacing="1",
+                        align_items="start"
+                    ),
+                    
+                    # Description with compact styling
+                    rx.vstack(
+                        rx.text("Description", 
+                               class_name="text-sm font-medium text-gray-700 dark:text-gray-300 mb-1"),
+                        rx.text_area(
+                            placeholder="Add details...",
+                            value=State.new_task_description,
+                            on_change=State.set_new_task_description,
+                            rows="2",
+                            class_name="w-full px-3 py-2.5 border-0 bg-gray-50 dark:bg-gray-700 dark:text-white rounded-lg focus:outline-none focus:ring-1 focus:ring-blue-500 focus:bg-white dark:focus:bg-gray-600 transition-all duration-200 resize-none placeholder-gray-400 dark:placeholder-gray-500"
+                        ),
+                        spacing="1",
+                        align_items="start"
+                    ),
+                    
+                    # Priority and Due Date with compact layout
+                    rx.hstack(
+                        rx.vstack(
+                            rx.text("Priority", 
+                                   class_name="text-sm font-medium text-gray-700 dark:text-gray-300 mb-1"),
+                            rx.select(
+                                ["low", "medium", "high"],
+                                value=State.new_task_priority,
+                                on_change=State.set_new_task_priority,
+                                class_name="w-full bg-gray-50 dark:bg-gray-700 dark:text-white rounded-lg border-0 px-3 py-2 h-10 focus:outline-none focus:ring-1 focus:ring-blue-500 transition-all duration-200"
+                            ),
+                            spacing="1",
+                            width="100%",
+                            align_items="start"
+                        ),
+                        rx.vstack(
+                            rx.text("Due Date", 
+                                   class_name="text-sm font-medium text-gray-700 dark:text-gray-300 mb-1"),
+                            rx.hstack(
+                                rx.input(
+                                    type="date",
+                                    value=State.new_task_due_date,
+                                    on_change=State.set_new_task_due_date,
+                                    class_name="w-full px-3 py-2 border-0 bg-gray-50 dark:bg-gray-700 dark:text-white rounded-lg focus:outline-none focus:ring-1 focus:ring-blue-500 focus:bg-white dark:focus:bg-gray-600 transition-all duration-200 h-10 text-sm"
+                                ),
+                                rx.button(
+                                    "Clear",
+                                    on_click=State.set_new_task_due_date(""),
+                                    variant="ghost",
+                                    size="1",
+                                    class_name="text-gray-500 hover:text-gray-700 dark:text-gray-400 dark:hover:text-gray-200 px-2 h-10 flex items-center text-sm"
+                                ),
+                                spacing="1",
+                                width="100%"
+                            ),
+                            # Quick selection buttons
+                            rx.hstack(
+                                rx.button(
+                                    "Today",
+                                    on_click=State.set_due_date_today,
+                                    size="1",
+                                    variant="soft",
+                                    class_name="text-xs px-2 py-1 h-6"
+                                ),
+                                rx.button(
+                                    "Tomorrow",
+                                    on_click=State.set_due_date_tomorrow,
+                                    size="1",
+                                    variant="soft",
+                                    class_name="text-xs px-2 py-1 h-6"
+                                ),
+                                rx.button(
+                                    "Next Week",
+                                    on_click=State.set_due_date_next_week,
+                                    size="1",
+                                    variant="soft",
+                                    class_name="text-xs px-2 py-1 h-6"
+                                ),
+                                spacing="1",
+                                width="100%"
+                            ),
+                            spacing="1",
+                            width="100%",
+                            align_items="start"
+                        ),
+                        spacing="3"
+                    ),
+                    
+                    spacing="4",
+                    align_items="stretch"
+                ),
+                
+                # Compact continuous add option
+                rx.hstack(
+                    rx.checkbox(
+                        "Keep adding",
+                        checked=State.continuous_add,
+                        on_change=State.set_continuous_add,
+                        class_name="text-sm text-gray-600 dark:text-gray-400"
+                    ),
+                    spacing="2"
+                ),
+                
+                # Compact action buttons
+                rx.hstack(
+                    rx.dialog.close(
+                        rx.button(
+                            "Cancel",
+                            variant="ghost",
+                            on_click=lambda: State.cancel_edit(),
+                            class_name="px-4 py-2 text-sm font-semibold text-gray-600 hover:text-gray-800 dark:text-gray-300 dark:hover:text-gray-100 hover:bg-gray-100 dark:hover:bg-gray-700 rounded-lg transition-all duration-200"
+                        )
+                    ),
+                    rx.dialog.close(
+                        rx.button(
+                            rx.cond(State.is_editing, "Save", "Create"),
+                            on_click=lambda: rx.cond(
+                                State.is_editing,
+                                State.update_task(),
+                                State.add_task()
+                            ),
+                            class_name="px-4 py-2 text-sm font-semibold text-white bg-gradient-to-r from-blue-600 to-purple-600 hover:from-blue-700 hover:to-purple-700 rounded-lg transition-all duration-200 shadow-md"
+                        )
+                    ),
+                    spacing="2",
+                    justify="end",
+                    width="100%"
+                ),
+                
+                spacing="4",
+                class_name="w-full max-w-sm"
+            ),
+            class_name="bg-white dark:bg-gray-800 rounded-xl shadow-lg border-0 p-4 max-w-sm"
+        ),
+        open=State.show_add_modal
+    )
+
+def theme_toggle() -> rx.Component:
+    """Theme toggle button component."""
+    return rx.color_mode.button(
+        variant="ghost",
+        size="2",
+        class_name="rounded-full p-2 hover:bg-gray-100 dark:hover:bg-gray-800 transition-colors"
+    )
+
+def index() -> rx.Component:
+    return rx.fragment(
+        rx.container(
+            rx.vstack(
+                # Header with logo and theme toggle
+                rx.hstack(
+                    rx.hstack(
+                        rx.icon("clipboard-list", class_name="w-8 h-8 text-blue-600"),
+                        rx.heading("Task Dashboard", size="8", class_name="font-bold text-gray-900"),
+                        spacing="3",
+                        align="center"
+                    ),
+                    theme_toggle(),
+                    justify="between",
+                    align="center",
+                    width="100%",
+                    class_name="mb-6"
+                ),
+                
+                # Stats cards
+                rx.grid(
+                    rx.card(
+                        rx.vstack(
+                            rx.text("Total Tasks", size="2", class_name="text-gray-500 dark:text-gray-400"),
+                            rx.text(State.total_tasks, size="6", weight="bold", color="blue"),
+                            rx.text(f"{State.completion_rate}% complete", size="1", class_name="text-gray-500 dark:text-gray-400"),
+                            spacing="1"
+                        ),
+                        padding="4"
+                    ),
+                    rx.card(
+                        rx.vstack(
+                            rx.text("To Do", size="2", class_name="text-gray-500 dark:text-gray-400"),
+                            rx.text(State.todo_count, size="6", weight="bold", color="orange"),
+                            spacing="1"
+                        ),
+                        padding="4"
+                    ),
+                    rx.card(
+                        rx.vstack(
+                            rx.text("In Progress", size="2", class_name="text-gray-500 dark:text-gray-400"),
+                            rx.text(State.in_progress_count, size="6", weight="bold", color="yellow"),
+                            spacing="1"
+                        ),
+                        padding="4"
+                    ),
+                    rx.card(
+                        rx.vstack(
+                            rx.text("Done", size="2", class_name="text-gray-500 dark:text-gray-400"),
+                            rx.text(State.done_count, size="6", weight="bold", color="green"),
+                            spacing="1"
+                        ),
+                        padding="4"
+                    ),
+                    columns="4",
+                    spacing="4",
+                    class_name="grid-cols-2 md:grid-cols-4 mb-6"
+                ),
+                
+                # Search and Filter Controls with Add Task Button
+                rx.card(
+                    rx.hstack(
+                        rx.input(
+                            placeholder="Search tasks...",
+                            value=State.search_query,
+                            on_change=State.set_search_query,
+                            width="300px",
+                            class_name="border-gray-300 dark:border-gray-600 focus:border-blue-500 focus:ring-2 focus:ring-blue-200 transition-all duration-200 bg-white dark:bg-gray-700 dark:text-white"
+                        ),
+                        rx.select(
+                            ["all", "todo", "in_progress", "done"],
+                            placeholder="Filter by status",
+                            value=State.filter_status,
+                            on_change=State.set_filter_status,
+                            width="150px",
+                            class_name="border-gray-300 dark:border-gray-600 focus:border-blue-500 focus:ring-2 focus:ring-blue-200 transition-all duration-200 bg-white dark:bg-gray-700 dark:text-white"
+                        ),
+                        rx.select(
+                            ["created_at", "due_date", "priority", "title"],
+                            placeholder="Sort by",
+                            value=State.sort_by,
+                            on_change=State.set_sort_by,
+                            width="150px",
+                            class_name="border-gray-300 dark:border-gray-600 focus:border-blue-500 focus:ring-2 focus:ring-blue-200 transition-all duration-200 bg-white dark:bg-gray-700 dark:text-white"
+                        ),
+                        rx.select(
+                            ["asc", "desc"],
+                            placeholder="Order",
+                            value=State.sort_order,
+                            on_change=State.set_sort_order,
+                            width="100px",
+                            class_name="border-gray-300 dark:border-gray-600 focus:border-blue-500 focus:ring-2 focus:ring-blue-200 transition-all duration-200 bg-white dark:bg-gray-700 dark:text-white"
+                        ),
+                        rx.button(
+                            "+ Add Task",
+                            on_click=State.toggle_add_modal,
+                            color_scheme="blue",
+                            size="2",
+                            variant="surface",
+                            class_name="font-medium transition-all duration-200 hover:scale-105"
+                        ),
+                        spacing="4",
+                        align="center",
+                        class_name="flex-wrap"
+                    ),
+                    class_name="bg-white dark:bg-gray-800 border-0 shadow-sm hover:shadow-md transition-all duration-200 mb-6"
+                ),
+            
+                # Task columns
+                rx.grid(
+                    rx.vstack(
+                        rx.heading("To Do", size="5", class_name="text-gray-900 dark:text-white"),
+                        rx.text(f"({State.todo_count} tasks)", size="2", class_name="text-gray-500 dark:text-gray-400"),
+                        rx.foreach(
+                            State.tasks_by_status["todo"],
+                            task_item
+                        ),
+                        spacing="2",
+                        width="100%",
+                        align_items="stretch"
+                    ),
+                    rx.vstack(
+                        rx.heading("In Progress", size="5", class_name="text-gray-900 dark:text-white"),
+                        rx.text(f"({State.in_progress_count} tasks)", size="2", class_name="text-gray-500 dark:text-gray-400"),
+                        rx.foreach(
+                            State.tasks_by_status["in_progress"],
+                            task_item
+                        ),
+                        spacing="2",
+                        width="100%",
+                        align_items="stretch"
+                    ),
+                    rx.vstack(
+                        rx.heading("Done", size="5", class_name="text-gray-900 dark:text-white"),
+                        rx.text(f"({State.done_count} tasks)", size="2", class_name="text-gray-500 dark:text-gray-400"),
+                        rx.foreach(
+                            State.tasks_by_status["done"],
+                            task_item
+                        ),
+                        spacing="2",
+                        width="100%",
+                        align_items="stretch"
+                    ),
+                    columns="3",
+                    spacing="4",
+                    width="100%",
+                    class_name="grid-cols-1 md:grid-cols-3"
+                ),
+                
+                rx.cond(
+                    State.filtered_tasks.length() == 0,
+                    rx.card(
+                        rx.text("No tasks found", text_align="center", color="gray"),
+                        padding="8"
+                    )
+                ),
+                
+                spacing="4",
+                padding="4",
+                width="100%"
+            ),
+            max_width="1200px",
+            margin="auto"
+        ),
+        add_task_modal()
+    )
+
+from task_dashboard.api import api_app
+
+app = rx.App(
+    theme=rx.theme(
+        accent_color="blue",
+        has_background=True,
+        radius="large",
+        scaling="100%",
+    )
+)
+app.add_page(index, title="Task Dashboard", on_load=State.on_load)
+
+# Mount the FastAPI app for RESTful API endpoints
+app._cached_fastapi_app = api_app